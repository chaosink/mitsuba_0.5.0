/*
    This file is part of Mitsuba, a physically based rendering system.

    Copyright (c) 2007-2011 by Wenzel Jakob and others.

    Mitsuba is free software; you can redistribute it and/or modify
    it under the terms of the GNU General Public License Version 3
    as published by the Free Software Foundation.

    Mitsuba is distributed in the hope that it will be useful,
    but WITHOUT ANY WARRANTY; without even the implied warranty of
    MERCHANTABILITY or FITNESS FOR A PARTICULAR PURPOSE. See the
    GNU General Public License for more details.

    You should have received a copy of the GNU General Public License
    along with this program. If not, see <http://www.gnu.org/licenses/>.
*/

#include <mitsuba/render/scene.h>
#include <mitsuba/core/statistics.h>

MTS_NAMESPACE_BEGIN

static StatsCounter avgPathLength("Volumetric path tracer", "Average path length", EAverage);

/**
 * Volumetric path tracer, which solves the full radiative transfer
 * equation in the presence of participating media. Estimates single
 * scattering using both phase function and luminaire sampling and
 * combines the two with multiple importance sampling and the power
 * heuristic. Afterwards, the phase function sample is reused to
 * recursively estimate the multiple scattering component, which 
 * saves an intersection computation.
 * On surfaces, this integrator behaves exactly like the standard
 * MI path tracer.
 */
class VolumetricPathTracer : public MonteCarloIntegrator {
public:
	VolumetricPathTracer(const Properties &props) : MonteCarloIntegrator(props) { }

	/// Unserialize from a binary data stream
	VolumetricPathTracer(Stream *stream, InstanceManager *manager)
	 : MonteCarloIntegrator(stream, manager) { }

	Spectrum Li(const RayDifferential &r, RadianceQueryRecord &rRec) const {
		/* Some aliases and local variables */
		const Scene *scene = rRec.scene;
		Intersection &its = rRec.its;
		LuminaireSamplingRecord lRec;
		MediumSamplingRecord mRec;
		RayDifferential ray(r);
		Spectrum Li(0.0f);

		/* Perform the first ray intersection (or ignore if the 
		   intersection has already been provided). */
		rRec.rayIntersect(ray);

		Spectrum pathThroughput(1.0f);

		while (rRec.depth <= m_maxDepth || m_maxDepth < 0) {
			/* ==================================================================== */
			/*                 Radiative Transfer Equation sampling                 */
			/* ==================================================================== */
			if (rRec.medium && rRec.medium->sampleDistance(Ray(ray, 0, its.t), mRec, rRec.sampler)) {
				/* Sample the integral
				   \int_x^y tau(x, x') [ \sigma_s \int_{S^2} \rho(\omega,\omega') L(x,\omega') d\omega' ] dx'
				*/
				const PhaseFunction *phase = rRec.medium->getPhaseFunction();

				if (rRec.depth == m_maxDepth && m_maxDepth > 0) // No more scattering events allowed
					break;

				pathThroughput *= mRec.sigmaS * mRec.transmittance / mRec.pdfSuccess;

				/* ==================================================================== */
				/*                          Luminaire sampling                          */
				/* ==================================================================== */
				
				/* Estimate the single scattering component if this is requested */
				if (rRec.type & RadianceQueryRecord::EDirectMediumRadiance && 
					scene->sampleAttenuatedLuminaire(mRec.p, ray.time, rRec.medium, 
						lRec, rRec.nextSample2D(), rRec.sampler)) {
					/* Evaluate the phase function */
					Float phaseVal = phase->eval(PhaseFunctionQueryRecord(mRec, -ray.d, -lRec.d));

					if (phaseVal != 0) {
						/* Calculate prob. of having sampled that direction using 
						   phase function sampling */
						Float phasePdf = (lRec.luminaire->isIntersectable() 
								|| lRec.luminaire->isBackgroundLuminaire()) ? 
							phase->pdf(PhaseFunctionQueryRecord(mRec, -ray.d, -lRec.d)) : 0;

						/* Weight using the power heuristic */
						const Float weight = miWeight(lRec.pdf, phasePdf);
						Li += pathThroughput * lRec.value * phaseVal * weight;
					}
				}
				
				/* ==================================================================== */
				/*                         Phase function sampling                      */
				/* ==================================================================== */

				Float phasePdf;
				PhaseFunctionQueryRecord pRec(mRec, -ray.d);
				Float phaseVal = phase->sample(pRec, phasePdf, rRec.sampler);
				if (phaseVal == 0)
					break;

				/* Trace a ray in this direction */
				ray = Ray(mRec.p, pRec.wo, ray.time);
				ray.mint = 0;

				bool hitLuminaire = false, indexMatchedMediumTransition = false;
				Spectrum transmittance;

				if (scene->attenuatedRayIntersect(ray, rRec.medium, its, 
						indexMatchedMediumTransition, transmittance, rRec.sampler)) {
					/* Intersected something - check if it was a luminaire */
					if (its.isLuminaire()) {
						lRec = LuminaireSamplingRecord(its, -ray.d);
						lRec.value = its.Le(-ray.d);
						hitLuminaire = true;
					}
				} else {
					/* No intersection found. Possibly, there is a background
					   luminaire such as an environment map? */
					if (scene->hasBackgroundLuminaire()) {
						lRec.luminaire = scene->getBackgroundLuminaire();
						lRec.value = lRec.luminaire->Le(ray);
						lRec.d = -ray.d;
						hitLuminaire = true;
					}
				}
				
				/* If a luminaire was hit, estimate the local illumination and
				   weight using the power heuristic */
				if (hitLuminaire && (rRec.type & RadianceQueryRecord::EDirectMediumRadiance)) {
					/* Prob. of having generated this sample using luminaire sampling */
					const Float lumPdf = scene->pdfLuminaire(mRec.p, lRec);
					Float weight = miWeight(phasePdf, lumPdf);
					Li += pathThroughput * lRec.value * phaseVal * weight * transmittance;
				}

				if (indexMatchedMediumTransition) {
					/* The previous ray intersection code passed through an index-matched
					   medium transition while looking for a luminaire. For the recursion,
					   we need to rewind and account for this transition -- therefore,
					   another ray intersection call is neccessary */
					scene->rayIntersect(ray, its);
				}

				/* ==================================================================== */
				/*                         Multiple scattering                          */
				/* ==================================================================== */

				/* Stop if multiple scattering was not requested */
				if (!(rRec.type & RadianceQueryRecord::EIndirectMediumRadiance)) 
					break;
				rRec.type = RadianceQueryRecord::ERadianceNoEmission;

				/* Russian roulette - Possibly stop the recursion */
				if (rRec.depth >= m_rrDepth) {
					if (rRec.nextSample1D() > mRec.albedo)
						break;
					else
						pathThroughput /= mRec.albedo;
				}

				pathThroughput *= phaseVal;
				rRec.depth++;
			} else {
				/* Sample 
					tau(x, y) (Surface integral). This happens with probability mRec.pdfFailure
					Account for this and multiply by the proper per-color-channel transmittance.
				*/
				if (rRec.medium)
					pathThroughput *= mRec.transmittance / mRec.pdfFailure;

				if (!its.isValid()) {
					/* If no intersection could be found, possibly return 
					   attenuated radiance from a background luminaire */
					if (rRec.type & RadianceQueryRecord::EEmittedRadiance)
						Li += pathThroughput * scene->LeBackground(ray);
					break;
				}
				
				/* Possibly include emitted radiance if requested */
				if (its.isLuminaire() && (rRec.type & RadianceQueryRecord::EEmittedRadiance))
					Li += pathThroughput * its.Le(-ray.d);

				/* Include radiance from a subsurface integrator if requested */
				if (its.hasSubsurface() && (rRec.type & RadianceQueryRecord::ESubsurfaceRadiance))
					Li += pathThroughput * its.LoSub(scene, rRec.sampler, -ray.d, rRec.depth);

				if (rRec.depth == m_maxDepth && m_maxDepth > 0)
					break;
				
				const BSDF *bsdf = its.getBSDF(ray);
				if (!bsdf) {
					/* Pass right through the surface (there is no BSDF) */
					if (its.isMediumTransition()) 
						rRec.medium = its.getTargetMedium(ray.d);
					ray.setOrigin(its.p);
					ray.mint = Epsilon;
					scene->rayIntersect(ray, its);
					continue;
				}

				/* Prevent light leaks due to the use of shading normals */
				Float wiDotGeoN = -dot(its.geoFrame.n, ray.d),
					  wiDotShN  = Frame::cosTheta(its.wi);
				if (wiDotGeoN * wiDotShN < 0 && m_strictNormals) 
					break;

				/* ==================================================================== */
				/*                          Luminaire sampling                          */
				/* ==================================================================== */

				/* Estimate the direct illumination if this is requested */
				if (rRec.type & RadianceQueryRecord::EDirectSurfaceRadiance && 
					scene->sampleAttenuatedLuminaire(its, rRec.medium, lRec, 
						rRec.nextSample2D(), rRec.sampler)) {
					const Vector wo = -lRec.d;

					/* Allocate a record for querying the BSDF */
					BSDFQueryRecord bRec(its, its.toLocal(wo));
	
					/* Evaluate BSDF * cos(theta) */
					const Spectrum bsdfVal = bsdf->eval(bRec);

					Float woDotGeoN = dot(its.geoFrame.n, wo);

					/* Prevent light leaks due to the use of shading normals */
					if (!bsdfVal.isZero() && (!m_strictNormals
							|| woDotGeoN * Frame::cosTheta(bRec.wo) > 0)) {
						/* Calculate prob. of having sampled that direction
						   using BSDF sampling */
						Float bsdfPdf = (lRec.luminaire->isIntersectable() 
								|| lRec.luminaire->isBackgroundLuminaire()) ? 
							bsdf->pdf(bRec) : 0;

						/* Weight using the power heuristic */
						const Float weight = miWeight(lRec.pdf, bsdfPdf);
						Li += pathThroughput * lRec.value * bsdfVal * weight;
					}
				}

				/* ==================================================================== */
				/*                            BSDF sampling                             */
				/* ==================================================================== */

				/* Sample BSDF * cos(theta) */
				BSDFQueryRecord bRec(its, rRec.sampler, ERadiance);
				Float bsdfPdf;
				Spectrum bsdfVal = bsdf->sample(bRec, bsdfPdf, rRec.nextSample2D());
				if (bsdfVal.isZero())
					break;
<<<<<<< HEAD
=======
				bsdfVal /= bsdfPdf;
>>>>>>> 48b1309d

				/* Prevent light leaks due to the use of shading normals */
				const Vector wo = its.toWorld(bRec.wo);
				Float woDotGeoN = dot(its.geoFrame.n, wo);
				if (woDotGeoN * Frame::cosTheta(bRec.wo) <= 0 && m_strictNormals)
					break;

				/* Trace a ray in this direction */
				ray = Ray(its.p, wo, ray.time);

				if (its.isMediumTransition())
					rRec.medium = its.getTargetMedium(ray.d);

				bool hitLuminaire = false, indexMatchedMediumTransition = false;
				Spectrum transmittance;

				if (scene->attenuatedRayIntersect(ray, rRec.medium, its,
						indexMatchedMediumTransition, transmittance, rRec.sampler)) {
					/* Intersected something - check if it was a luminaire */
					if (its.isLuminaire()) {
						lRec = LuminaireSamplingRecord(its, -ray.d);
						lRec.value = its.Le(-ray.d);
						hitLuminaire = true;
					}
				} else {
					/* No intersection found. Possibly, there is a background
					   luminaire such as an environment map? */
					if (scene->hasBackgroundLuminaire()) {
						lRec.luminaire = scene->getBackgroundLuminaire();
						lRec.value = lRec.luminaire->Le(ray);
						lRec.d = -ray.d;
						hitLuminaire = true;
					}
				}
		
				/* If a luminaire was hit, estimate the local illumination and
				   weight using the power heuristic */
				if (hitLuminaire && rRec.type & RadianceQueryRecord::EDirectSurfaceRadiance) {
					/* Prob. of having generated this sample using luminaire sampling */
					const Float lumPdf = (!(bRec.sampledType & BSDF::EDelta)) ?
						scene->pdfLuminaire(ray.o, lRec) : 0;
					const Float weight = miWeight(bsdfPdf, lumPdf);
					Li += pathThroughput * lRec.value * bsdfVal * weight * transmittance;
				}

				if (indexMatchedMediumTransition) {
					/* The previous ray intersection code passed through an index-matched
					   medium transition while looking for a luminaire. For the recursion,
					   we need to rewind and account for this transition -- therefore,
					   another ray intersection call is neccessary */
					scene->rayIntersect(ray, its);
				}

				/* ==================================================================== */
				/*                         Indirect illumination                        */
				/* ==================================================================== */
			
				/* Stop if indirect illumination was not requested */
				if (!(rRec.type & RadianceQueryRecord::EIndirectSurfaceRadiance)) 
					break;
				rRec.type = RadianceQueryRecord::ERadianceNoEmission;

				/* Russian roulette - Possibly stop the recursion. Don't do this when
				   dealing with a transmission component, since solid angle compression
				   factors cause problems with the heuristic below */
				if (rRec.depth >= m_rrDepth && !(bRec.sampledType & BSDF::ETransmission)) {
					/* Assuming that BSDF importance sampling is perfect,
					   'bsdfVal.max()' should equal the maximum albedo
					   over all spectral samples */
					Float approxAlbedo = std::min((Float) 0.9f, bsdfVal.max());
					if (rRec.nextSample1D() > approxAlbedo)
						break;
					else
						pathThroughput /= approxAlbedo;
				}

				pathThroughput *= bsdfVal;
				rRec.depth++;
			}
		}
		avgPathLength.incrementBase();
		avgPathLength += rRec.depth;
		return Li;
	}

	inline Float miWeight(Float pdfA, Float pdfB) const {
		pdfA *= pdfA; pdfB *= pdfB;
		return pdfA / (pdfA + pdfB);
	}

	void serialize(Stream *stream, InstanceManager *manager) const {
		MonteCarloIntegrator::serialize(stream, manager);
	}

	std::string toString() const {
		std::ostringstream oss;
		oss << "VolumetricPathTracer[" << std::endl
			<< "  maxDepth = " << m_maxDepth << "," << std::endl
			<< "  rrDepth = " << m_rrDepth << "," << std::endl
			<< "  strictNormals = " << m_strictNormals << std::endl
			<< "]";
		return oss.str();
	}

	MTS_DECLARE_CLASS()
};

MTS_IMPLEMENT_CLASS_S(VolumetricPathTracer, false, MonteCarloIntegrator)
MTS_EXPORT_PLUGIN(VolumetricPathTracer, "Volumetric path tracer");
MTS_NAMESPACE_END<|MERGE_RESOLUTION|>--- conflicted
+++ resolved
@@ -255,10 +255,6 @@
 				Spectrum bsdfVal = bsdf->sample(bRec, bsdfPdf, rRec.nextSample2D());
 				if (bsdfVal.isZero())
 					break;
-<<<<<<< HEAD
-=======
-				bsdfVal /= bsdfPdf;
->>>>>>> 48b1309d
 
 				/* Prevent light leaks due to the use of shading normals */
 				const Vector wo = its.toWorld(bRec.wo);
